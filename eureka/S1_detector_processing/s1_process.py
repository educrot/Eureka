--- conflicted
+++ resolved
@@ -19,15 +19,10 @@
     def __init__(self):
         return
 
-<<<<<<< HEAD
-
-def rampfitJWST(eventlabel, ecf_path='./'):
+
+def rampfitJWST(eventlabel, ecf_path=None):
     '''Process a Stage 0, *_uncal.fits file to Stage 1 *_rate.fits and
     *_rateints.fits files.
-=======
-def rampfitJWST(eventlabel, ecf_path=None):
-    '''Process a Stage 0, *_uncal.fits file to Stage 1 *_rate.fits and *_rateints.fits files.
->>>>>>> c74598be
 
     Steps taken to perform this processing can follow the default JWST
     pipeline, or alternative methods.
@@ -37,7 +32,8 @@
     eventlabel : str
         The unique identifier for these data.
     ecf_path : str, optional
-        The absolute or relative path to where ecfs are stored. Defaults to None which resolves to './'.
+        The absolute or relative path to where ecfs are stored. Defaults to
+        None which resolves to './'.
 
     Returns
     -------
@@ -70,13 +66,8 @@
     # Create directories for Stage 1 processing outputs
     # Allows the input and output files to be stored anywhere
     outputdir = os.path.join(meta.topdir, *meta.outputdir.split(os.sep))
-<<<<<<< HEAD
-    if outputdir[-1] != '/':
-        outputdir += '/'
-=======
     if outputdir[-1] != os.sep:
         outputdir += os.sep
->>>>>>> c74598be
     run = util.makedirectory(meta, 'S1')
     meta.workdir = util.pathdirectory(meta, 'S1', run)
     # Add a trailing slash so we don't need to add it everywhere below
@@ -110,12 +101,8 @@
     for m in range(istart, meta.num_data_files):
         # Report progress
         filename = meta.segment_list[m]
-<<<<<<< HEAD
         log.writelog(f'Starting file {m + 1} of {meta.num_data_files}: ' +
-                     filename.split('/')[-1])
-=======
-        log.writelog(f'Starting file {m + 1} of {meta.num_data_files}: '+filename.split(os.sep)[-1])
->>>>>>> c74598be
+                     filename.split(os.sep)[-1])
 
         with fits.open(filename, mode='update') as hdulist:
             # jwst 1.3.3 breaks unless NDITHPTS/NRIMDTPT are integers rather
