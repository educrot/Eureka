--- conflicted
+++ resolved
@@ -4,12 +4,7 @@
 from . import hst_scan
 from . import miri
 from . import nircam
-<<<<<<< HEAD
-#from . import niriss_cython
 from . import niriss_extraction
-=======
-from . import niriss_profiles
->>>>>>> 6949533d
 from . import niriss
 from . import nirspec
 from . import optspex
