# MIRI specific rountines go here
import numpy as np
from astropy.io import fits
from importlib import reload
from eureka.S3_data_reduction import sigrej, optspex
from . import bright2flux as b2f
from . import nircam
import numpy as np
from jwst import datamodels
from gwcs.wcstools import grid_from_bounding_box
reload(b2f)

<<<<<<< HEAD
=======
# MIRI specific rountines go here
import numpy as np
from astropy.io import fits
from eureka.S3_data_reduction import sigrej, optspex
from . import bright2flux as b2f
from . import nircam
>>>>>>> 51aee541

# Read FITS file from JWST's NIRCam instrument
def read(filename, data):
    '''
    Reads single FITS file from JWST's MIRI instrument.

    Parameters
    ----------
    filename          : Single filename to read
    data              : data object in which the fits data will stored

    Returns
    -------
    data              : updated data object with the fits data stored inside

    History
    -------
    Written by Kevin Stevenson          November 2012
<<<<<<< HEAD
    Updated for NIRCam (KBS)            May 2021
    Updated docs for MIRI (TJB)         Jun 2021
    Updated for MIRI (SZ)               Jul 2021
    '''
=======
    Updated for MIRI (TJB)              2021-06-24

    '''
    
>>>>>>> 51aee541
    assert isinstance(filename, str)

    hdulist = fits.open(filename)

    # Load main and science headers
    data.mhdr    = hdulist[0].header
    data.shdr    = hdulist['SCI',1].header

    data.intstart    = data.mhdr['INTSTART']
    data.intend      = data.mhdr['INTEND']

<<<<<<< HEAD
    data.data = hdulist['SCI', 1].data

    import matplotlib.pyplot as plt
    plt.imshow(data.data[0], origin='lower', aspect='auto', vmin=0, vmax=np.max(data.data) / 10)
    plt.show()

    data.err = hdulist['ERR', 1].data
    data.dq = hdulist['DQ', 1].data

    print('WARNING: The wavelength for the simulated MIRI data are currently hardcoded '
          'because they are not in the .fits files themselves')
    data.wave = np.tile(wave_MIRI(filename),(data.data.shape[2],1))    # hdulist['WAVELENGTH', 1].data
    data.v0 = hdulist['VAR_RNOISE', 1].data
    data.int_times = hdulist['INT_TIMES', 1].data[data.intstart - 1:data.intend]

    # Record integration mid-times in BJD_TDB
    # There is no time information in the simulated MIRI data
    # As a placeholder, I am creating timestamps indentical to the ones in STSci-SimDataJWST/MIRI/Ancillary_files/times.dat.txt
    print('WARNING: The timestamps for the simulated MIRI data are currently hardcoded '
          'because they are not in the .fits files themselves')
    data.bjdtdb = np.linspace(0, 1.73562874e+04, 1680)[data.intstart - 1:data.intend] # data.int_times['int_mid_BJD_TDB']

    # MIRI appears to be rotated by 90° compared to NIRCam, so rotating arrays to allow the re-use of NIRCam code
    if data.shdr['DISPAXIS']==2:
        data.data    = np.swapaxes(data.data, 1, 2)
        plt.imshow(data.data[0], origin='lower', aspect='auto', vmin=0, vmax=np.max(data.data) / 10)
        plt.show()
        data.err     = np.swapaxes(data.err , 1, 2)
        data.dq      = np.swapaxes(data.dq  , 1, 2)
        #data.wave    = np.swapaxes(data.wave, 0, 1)
        data.v0      = np.swapaxes(data.v0  , 1, 2)

    return data


def wave_MIRI(filename):
    # This code uses the jwst and gwcs packages to get the wavelength information
    # out of the WCS for the MIRI data.

    tso = datamodels.open(filename)
    x, y = grid_from_bounding_box(tso.meta.wcs.bounding_box)
    ra, dec, lam = tso.meta.wcs(x, y)

    # This array only contains wavelength information for the BB
    lam_x = [np.mean(lam[i]) for i in range(len(lam))]

    # Including nans for out of BB area (eg for reference pixels) so that length agrees with detector/subarray size
    lam_x_full = [np.float64(np.nan)] * int(y[0, 0]) + lam_x + [np.float64(np.nan)] * int(416 - y[-1, 0] - 1)

    return lam_x_full


=======
    data.data    = hdulist['SCI',1].data
    data.err     = hdulist['ERR',1].data
    data.dq      = hdulist['DQ',1].data
    data.wave    = hdulist['WAVELENGTH',1].data
    data.v0      = hdulist['VAR_RNOISE',1].data
    data.int_times = hdulist['INT_TIMES',1].data[data.intstart-1:data.intend]
    
    # MIRI appears to be rotated by 90° compared to NIRCam, so rotating arrays to allow the re-use of NIRCam code
    if data.shdr['DISPAXIS']==2:
        data.data    = np.swapaxes(data.data, 1, 2)
        data.err     = np.swapaxes(data.err , 1, 2)
        data.dq      = np.swapaxes(data.dq  , 1, 2)
        data.wave    = np.swapaxes(data.wave, 0, 1)
        data.v0      = np.swapaxes(data.v0  , 1, 2)
    
    return data

>>>>>>> 51aee541
def unit_convert(data, meta, log):
    '''
    Temporary function template that will later convert from MJy/sr to e-
    '''
<<<<<<< HEAD

=======
    
>>>>>>> 51aee541
    # currently: s3_reduce.py -> inst (like nircam.py) -> bright2flux.py -> bright2dn. But: data.mhdr['PUPIL'] doesn't
    # exist in MIRI. Todo: Make that instrument-specific and make it work for miri. (Not really doable right now because
    # the MIRI stage 2 calints files don't include wavelength information and you need that in order to correct for the
    # wavelength-dependent response function).
<<<<<<< HEAD
    if data.shdr['BUNIT'] == 'MJy/sr':
        # Convert from brightness units (MJy/sr) to flux units (uJy/pix)
        # log.writelog('Converting from brightness to flux units')
        # subdata, suberr, subv0 = b2f.bright2flux(subdata, suberr, subv0, shdr['PIXAR_A2'])
        # Convert from brightness units (MJy/sr) to DNs
        log.writelog('  Converting from brightness units (MJy/sr) to electrons')
        meta.photfile = meta.topdir + meta.ancildir + '/' + data.mhdr['R_PHOTOM'][7:]
        data = b2f.bright2dn(data, meta)
        meta.gainfile = meta.topdir + meta.ancildir + '/' + data.mhdr['R_GAIN'][7:]
        data = b2f.dn2electrons(data, meta)
    return data, meta


=======
    
    return data, meta

>>>>>>> 51aee541
def flag_bg(data, meta):
    '''
    Temporary function template that will later flag outliers in sky background along time axis
    '''

    # Code written for NIRCam and untested for MIRI, but likely to still work (as long as MIRI data gets rotated)
<<<<<<< HEAD

    return nircam.flag_bg(data, meta)


=======
    
    return nircam.flag_bg(data, meta)

>>>>>>> 51aee541
def fit_bg(data, mask, y1, y2, bg_deg, p3thresh, n, isplots=False):
    '''
    Temporary function template that will later fit for non-uniform background
    '''
<<<<<<< HEAD

    # Code written for NIRCam and untested for MIRI, but likely to still work (as long as MIRI data gets rotated)

=======
    
    # Code written for NIRCam and untested for MIRI, but likely to still work (as long as MIRI data gets rotated)
    
>>>>>>> 51aee541
    return nircam.fit_bg(data, mask, y1, y2, bg_deg, p3thresh, n, isplots)<|MERGE_RESOLUTION|>--- conflicted
+++ resolved
@@ -1,6 +1,7 @@
 # MIRI specific rountines go here
 import numpy as np
 from astropy.io import fits
+
 from importlib import reload
 from eureka.S3_data_reduction import sigrej, optspex
 from . import bright2flux as b2f
@@ -10,15 +11,6 @@
 from gwcs.wcstools import grid_from_bounding_box
 reload(b2f)
 
-<<<<<<< HEAD
-=======
-# MIRI specific rountines go here
-import numpy as np
-from astropy.io import fits
-from eureka.S3_data_reduction import sigrej, optspex
-from . import bright2flux as b2f
-from . import nircam
->>>>>>> 51aee541
 
 # Read FITS file from JWST's NIRCam instrument
 def read(filename, data):
@@ -37,17 +29,12 @@
     History
     -------
     Written by Kevin Stevenson          November 2012
-<<<<<<< HEAD
+
     Updated for NIRCam (KBS)            May 2021
     Updated docs for MIRI (TJB)         Jun 2021
     Updated for MIRI (SZ)               Jul 2021
     '''
-=======
-    Updated for MIRI (TJB)              2021-06-24
 
-    '''
-    
->>>>>>> 51aee541
     assert isinstance(filename, str)
 
     hdulist = fits.open(filename)
@@ -59,7 +46,6 @@
     data.intstart    = data.mhdr['INTSTART']
     data.intend      = data.mhdr['INTEND']
 
-<<<<<<< HEAD
     data.data = hdulist['SCI', 1].data
 
     import matplotlib.pyplot as plt
@@ -112,39 +98,17 @@
     return lam_x_full
 
 
-=======
-    data.data    = hdulist['SCI',1].data
-    data.err     = hdulist['ERR',1].data
-    data.dq      = hdulist['DQ',1].data
-    data.wave    = hdulist['WAVELENGTH',1].data
-    data.v0      = hdulist['VAR_RNOISE',1].data
-    data.int_times = hdulist['INT_TIMES',1].data[data.intstart-1:data.intend]
-    
-    # MIRI appears to be rotated by 90° compared to NIRCam, so rotating arrays to allow the re-use of NIRCam code
-    if data.shdr['DISPAXIS']==2:
-        data.data    = np.swapaxes(data.data, 1, 2)
-        data.err     = np.swapaxes(data.err , 1, 2)
-        data.dq      = np.swapaxes(data.dq  , 1, 2)
-        data.wave    = np.swapaxes(data.wave, 0, 1)
-        data.v0      = np.swapaxes(data.v0  , 1, 2)
-    
-    return data
 
->>>>>>> 51aee541
 def unit_convert(data, meta, log):
     '''
     Temporary function template that will later convert from MJy/sr to e-
     '''
-<<<<<<< HEAD
 
-=======
-    
->>>>>>> 51aee541
     # currently: s3_reduce.py -> inst (like nircam.py) -> bright2flux.py -> bright2dn. But: data.mhdr['PUPIL'] doesn't
     # exist in MIRI. Todo: Make that instrument-specific and make it work for miri. (Not really doable right now because
     # the MIRI stage 2 calints files don't include wavelength information and you need that in order to correct for the
     # wavelength-dependent response function).
-<<<<<<< HEAD
+
     if data.shdr['BUNIT'] == 'MJy/sr':
         # Convert from brightness units (MJy/sr) to flux units (uJy/pix)
         # log.writelog('Converting from brightness to flux units')
@@ -158,38 +122,22 @@
     return data, meta
 
 
-=======
-    
-    return data, meta
-
->>>>>>> 51aee541
 def flag_bg(data, meta):
     '''
     Temporary function template that will later flag outliers in sky background along time axis
     '''
 
     # Code written for NIRCam and untested for MIRI, but likely to still work (as long as MIRI data gets rotated)
-<<<<<<< HEAD
 
     return nircam.flag_bg(data, meta)
 
 
-=======
-    
-    return nircam.flag_bg(data, meta)
-
->>>>>>> 51aee541
 def fit_bg(data, mask, y1, y2, bg_deg, p3thresh, n, isplots=False):
     '''
     Temporary function template that will later fit for non-uniform background
     '''
-<<<<<<< HEAD
+
 
     # Code written for NIRCam and untested for MIRI, but likely to still work (as long as MIRI data gets rotated)
 
-=======
-    
-    # Code written for NIRCam and untested for MIRI, but likely to still work (as long as MIRI data gets rotated)
-    
->>>>>>> 51aee541
     return nircam.fit_bg(data, mask, y1, y2, bg_deg, p3thresh, n, isplots)