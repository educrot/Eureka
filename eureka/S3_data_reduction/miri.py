--- conflicted
+++ resolved
@@ -54,18 +54,12 @@
     # Otherwise use the wavelength array from the header
     if np.all(hdulist['WAVELENGTH', 1].data == 0):
         if meta.firstFile:
-<<<<<<< HEAD
-            print('  WARNING: The wavelength for the simulated MIRI data are currently hardcoded\n'+
-                  '           because they are not in the .fits files themselves')
-        data.wave = np.tile(wave_MIRI_hardcoded(),(data.data.shape[2],1))[:,::-1]
-=======
             print('  WARNING: The wavelength for the simulated MIRI data are '
                   'currently hardcoded\n'
                   '           because they are not in the .fits files '
                   'themselves')
         data.wave = np.tile(wave_MIRI_hardcoded(),
                             (data.data.shape[2], 1))[:, ::-1]
->>>>>>> d9d9471a
     else:
         data.wave = hdulist['WAVELENGTH', 1].data
     data.v0 = hdulist['VAR_RNOISE', 1].data
@@ -74,32 +68,15 @@
     # Record integration mid-times in BJD_TDB
     if len(int_times['int_mid_BJD_TDB']) == 0:
         if meta.firstFile:
-<<<<<<< HEAD
-            print('  WARNING: The timestamps for the simulated MIRI data are currently hardcoded\n'+
-                  '           because they are not in the .fits files themselves')
-=======
             print('  WARNING: The timestamps for the simulated MIRI data are '
                   'currently hardcoded\n'
                   '           because they are not in the .fits files '
                   'themselves')
->>>>>>> d9d9471a
 
         if 'WASP_80b' in data.filename and 'transit' in data.filename:
             # Time array for WASP-80b MIRISIM transit observations
             # Assuming transit near August 1, 2022
             phase_i = 0.95434
-<<<<<<< HEAD
-            phase_f = 1.032725929856498
-            t0 = 2456487.425006
-            per = 3.06785234
-            time_i = phase_i*per+t0
-            while np.abs(time_i-2459792.54237)>per:
-                time_i += per
-            time_f = phase_f*per+t0
-            while time_f<time_i:
-                time_f += per
-            data.time = np.linspace(time_i, time_f, 4507, endpoint=True)[data.intstart - 1:data.intend-1]
-=======
             phase_f = 1.032726
             t0 = 2456487.425006
             per = 3.06785234
@@ -111,7 +88,6 @@
                 time_f += per
             data.time = np.linspace(time_i, time_f, 4507, endpoint=True
                                     )[data.intstart - 1:data.intend-1]
->>>>>>> d9d9471a
         elif 'WASP_80b' in data.filename and 'eclipse' in data.filename:
             # Time array for WASP-80b MIRISIM eclipse observations
             # Assuming eclipse near August 1, 2022
@@ -120,14 +96,6 @@
             t0 = 2456487.425006
             per = 3.06785234
             time_i = phase_i*per+t0
-<<<<<<< HEAD
-            while np.abs(time_i-2459792.54237)>per:
-                time_i += per
-            time_f = phase_f*per+t0
-            while time_f<time_i:
-                time_f += per
-            data.time = np.linspace(time_i, time_f, 4506, endpoint=True)[data.intstart - 1:data.intend-1]
-=======
             while np.abs(time_i-2459792.54237) > per:
                 time_i += per
             time_f = phase_f*per+t0
@@ -135,7 +103,6 @@
                 time_f += per
             data.time = np.linspace(time_i, time_f, 4506, endpoint=True
                                     )[data.intstart - 1:data.intend-1]
->>>>>>> d9d9471a
         elif 'new_drift' in data.filename:
             # Time array for the newest MIRISIM observations
             data.time = np.linspace(0, 47.712*(1849)/3600/24, 1849,
