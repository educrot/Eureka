--- conflicted
+++ resolved
@@ -477,7 +477,6 @@
 def flag_bg(data, meta):
     '''Outlier rejection of sky background along time axis.
 
-<<<<<<< HEAD
     Parameters
     ----------
     data:   DataClass
@@ -495,10 +494,8 @@
 
     return
 
-def fit_bg(data, meta, n, isplots=False):
-=======
+
 def fit_bg(data, meta, n_iters=3, readnoise=11, sigclip=[4,4,4], isplots=0):
->>>>>>> dd60b581
     """
     Subtracts background from non-spectral regions.
 
@@ -649,11 +646,6 @@
     Very similar to `fit_orders`, but works with 
     `scipy.optimize.leastsq`.
 
-<<<<<<< HEAD
-    print('WARNING, niriss.fit_bg is not yet implemented!')
-
-    return
-=======
     Parameters
     ----------
     data : object
@@ -695,5 +687,4 @@
     meta.order1_mask_fast = out_img1[0]
     meta.order2_mask_fast = out_img2[0]
 
-    return meta
->>>>>>> dd60b581
+    return meta