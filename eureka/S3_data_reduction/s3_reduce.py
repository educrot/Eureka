#! /usr/bin/env python

# Eureka! Stage 3 reduction pipeline

# Proposed Steps
# --------------
# 1.  Read in all data frames and header info from Stage 2 data products DONE
# 2.  Record JD and other relevant header information DONE
# 3.  Apply light-time correction (if necessary) DONE
# 4.  Calculate trace and 1D+2D wavelength solutions (if necessary)
# 5.  Make flats, apply flat field correction (Stage 2)
# 6.  Manually mask regions DONE
# 7.  Compute difference frames OR slopes (Stage 1)
# 8.  Perform outlier rejection of BG region DONE
# 9.  Background subtraction DONE
# 10. Compute 2D drift, apply rough (integer-pixel) correction
# 11. Full-frame outlier rejection for time-series stack of NDRs
# 12. Apply sub-pixel 2D drift correction
# 13. Extract spectrum through summation DONE
# 14. Compute median frame DONE
# 15. Optimal spectral extraction DONE
# 16. Save Stage 3 data products
# 17. Produce plots DONE


import os, glob
import time as time_pkg
import numpy as np
import astraeus.xarrayIO as xrio
from astropy.io import fits
from tqdm import tqdm
from . import optspex
from . import plots_s3, source_pos
from . import background as bg
from . import bright2flux as b2f
from ..lib import sort_nicely as sn
from ..lib import logedit
from ..lib import readECF
from ..lib import manageevent as me
from ..lib import astropytable
from ..lib import util

class MetaClass:
    '''A class to hold Eureka! metadata.
    '''

    def __init__(self):
        return


<<<<<<< HEAD
def reduceJWST(eventlabel, ecf_path='./', s2_meta=None):
=======
class DataClass:
    '''A class to hold Eureka! image data.
    '''

    def __init__(self):
        return


def reduce(eventlabel, ecf_path='./', s2_meta=None):
>>>>>>> d4a8c476
    '''Reduces data images and calculates optimal spectra.

    Parameters
    ----------
    eventlabel: str
        The unique identifier for these data.
    ecf_path:   str
        The absolute or relative path to where ecfs are stored
    s2_meta:    MetaClass
        The metadata object from Eureka!'s S2 step (if running S2 and S3 sequentially).

    Returns
    -------
    meta:   MetaClass
        The metadata object with attributes added by S3.

    Notes
    -------
    History:

    - May 2021 Kevin Stevenson
        Initial version
    - October 2021 Taylor Bell
        Updated to allow for inputs from S2
    '''

    # Load Eureka! control file and store values in Event object
    ecffile = 'S3_' + eventlabel + '.ecf'
    meta = readECF.MetaClass(ecf_path, ecffile)
    meta.eventlabel = eventlabel

    if s2_meta == None:
        #load savefile
        s2_meta = read_s2_meta(meta)

    if s2_meta != None:
        meta = load_general_s2_meta_info(meta, ecf_path, s2_meta)
    else:
        meta.inputdir_raw = meta.inputdir
        meta.outputdir_raw = meta.outputdir
        meta.inputdir = os.path.join(meta.topdir, *meta.inputdir_raw.split(os.sep))
        meta.outputdir = os.path.join(meta.topdir, *meta.outputdir_raw.split(os.sep))

    # check for range of spectral apertures
    if isinstance(meta.spec_hw, list):
        meta.spec_hw_range = range(meta.spec_hw[0], meta.spec_hw[1]+meta.spec_hw[2], meta.spec_hw[2])
    else:
        meta.spec_hw_range = [meta.spec_hw]

    #check for range of background apertures
    if isinstance(meta.bg_hw, list):
        meta.bg_hw_range = range(meta.bg_hw[0], meta.bg_hw[1]+meta.bg_hw[2], meta.bg_hw[2])
    else:
        meta.bg_hw_range = [meta.bg_hw]

    # create directories to store data
    meta.runs = [] # Used to make sure we're always looking at the right run for each aperture/annulus pair
    for spec_hw_val in meta.spec_hw_range:

        for bg_hw_val in meta.bg_hw_range:

            meta.eventlabel = eventlabel

            meta.runs.append(util.makedirectory(meta, 'S3', ap=spec_hw_val, bg=bg_hw_val))

    # begin process
    run_i = 0
    for spec_hw_val in meta.spec_hw_range:

        for bg_hw_val in meta.bg_hw_range:

            t0 = time_pkg.time()

            meta.spec_hw = spec_hw_val
            meta.bg_hw = bg_hw_val

            meta.outputdir = util.pathdirectory(meta, 'S3', meta.runs[run_i], ap=spec_hw_val, bg=bg_hw_val)
            run_i += 1

            event_ap_bg = meta.eventlabel + "_ap" + str(spec_hw_val) + '_bg' + str(bg_hw_val)

            # Open new log file
            meta.s3_logname = meta.outputdir + 'S3_' + event_ap_bg + ".log"
            if s2_meta != None:
                log = logedit.Logedit(meta.s3_logname, read=s2_meta.s2_logname)
            else:
                log = logedit.Logedit(meta.s3_logname)
            log.writelog("\nStarting Stage 3 Reduction\n")
            log.writelog(f"Input directory: {meta.inputdir}")
            log.writelog(f"Output directory: {meta.outputdir}")
            log.writelog("Using ap=" + str(spec_hw_val) + ", bg=" + str(bg_hw_val))

            # Copy ecf
            log.writelog('Copying S3 control file', mute=(not meta.verbose))
            meta.copy_ecf()

            # Create list of file segments
            meta = util.readfiles(meta)
            meta.num_data_files = len(meta.segment_list)
            if meta.num_data_files==0:
                log.writelog(f'Unable to find any "{meta.suffix}.fits" files in the inputdir: \n"{meta.inputdir}"!', mute=True)
                raise AssertionError(f'Unable to find any "{meta.suffix}.fits" files in the inputdir: \n"{meta.inputdir}"!')
            else:
                log.writelog(f'\nFound {meta.num_data_files} data file(s) ending in {meta.suffix}.fits', mute=(not meta.verbose))

            with fits.open(meta.segment_list[-1]) as hdulist:
                # Figure out which instrument we are using
                meta.inst = hdulist[0].header['INSTRUME'].lower()
            # Load instrument module
            if meta.inst == 'miri':
                from . import miri as inst
            elif meta.inst == 'nircam':
                from . import nircam as inst
            elif meta.inst == 'nirspec':
                from . import nirspec as inst
                log.writelog('WARNING: Are you using real JWST data? If so, you should edit the flag_bg() function in nirspec.py and look at Issue #193 on Github!')
            elif meta.inst == 'niriss':
                raise ValueError('NIRISS observations are currently unsupported!')
            elif meta.inst == 'wfc3':
                from . import wfc3 as inst
                meta, log = inst.preparation_step(meta, log)
            else:
                raise ValueError('Unknown instrument {}'.format(meta.inst))

            datasets = []
            # Loop over each segment
            # Only reduce the last segment/file if testing_S3 is set to True in ecf
            if meta.testing_S3:
                istart = meta.num_data_files - 1
            else:
                istart = 0
            for m in range(istart, meta.num_data_files):
                # Initialize data object
                data = xrio.makeDataset()

                # Keep track if this is the first file - otherwise MIRI will keep swapping x and y windows
                if m==istart and meta.spec_hw==meta.spec_hw_range[0] and meta.bg_hw==meta.bg_hw_range[0]:
                    meta.firstFile = True
                else:
                    meta.firstFile = False
                # Report progress
                if meta.verbose:
                    log.writelog(f'Reading file {m + 1} of {meta.num_data_files}')
                else:
                    log.writelog(f'Reading file {m + 1} of {meta.num_data_files}', end='\r')

                # Read in data frame and header
                data, meta = inst.read(meta.segment_list[m], data, meta)

                # Get number of integrations and frame dimensions
                meta.n_int, meta.ny, meta.nx = data.flux.shape
                if meta.testing_S3:
                    # Only process the last 5 integrations when testing
                    meta.int_start = np.max((0,meta.n_int-5))
                else:
                    meta.int_start = 0

                # Trim data to subarray region of interest
                # Dataset object no longer contains untrimmed data
                data, meta = util.trim(data, meta)

                # Locate source postion
                meta.src_ypos = source_pos.source_pos(data, meta, m,
                                    header=('SRCYPOS' in data.attrs['shdr']))
                log.writelog(f'  Source position on detector is row {meta.src_ypos}.', mute=(not meta.verbose))

                # Compute 1D wavelength solution
                if 'wave_2d' in data:
                    data['wave_1d'] = (['x'], data.wave_2d[meta.src_ypos].values)
                    data['wave_1d'].attrs['wave_units'] = data.wave_2d.attrs['wave_units']

                # Convert flux units to electrons (eg. MJy/sr -> DN -> Electrons)
                data, meta = b2f.convert_to_e(data, meta, log)

                # Compute median frame
                data['medflux'] = (['y','x'], np.median(data.flux.values, axis=0))
                data['medflux'].attrs['flux_units'] = data.flux.attrs['flux_units']

                # Create bad pixel mask (1 = good, 0 = bad)
                # FINDME: Will want to use DQ array in the future to flag certain pixels
                data['mask'] = (['time','y','x'], np.ones(data.flux.shape, dtype=bool))

                # Check if arrays have NaNs
                data['mask'] = util.check_nans(data['flux'], data['mask'], log, name='FLUX')
                data['mask'] = util.check_nans(data['err'], data['mask'], log, name='ERR')
                data['mask'] = util.check_nans(data['v0'], data['mask'], log, name='V0')

                # Manually mask regions [colstart, colend, rowstart, rowend]
                if hasattr(meta, 'manmask'):
                    log.writelog("  Masking manually identified bad pixels", mute=(not meta.verbose))
                    for i in range(len(meta.manmask)):
                        colstart, colend, rowstart, rowend = meta.manmask[i]
                        data['mask'][rowstart:rowend, colstart:colend] = 0

                # Perform outlier rejection of sky background along time axis
                log.writelog('  Performing background outlier rejection', mute=(not meta.verbose))
                meta.bg_y2 = int(meta.src_ypos + bg_hw_val)
                meta.bg_y1 = int(meta.src_ypos - bg_hw_val)
                data = inst.flag_bg(data, meta)

                data = bg.BGsubtraction(data, meta, log, meta.isplots_S3)

                if meta.isplots_S3 >= 3:
                    log.writelog('  Creating figures for background subtraction', mute=(not meta.verbose))
                    iterfn = range(meta.int_start,meta.n_int)
                    if meta.verbose:
                        iterfn = tqdm(iterfn)
                    for n in iterfn:
                        # make image+background plots
                        plots_s3.image_and_background(data, meta, n, m)

                # Calulate and correct for 2D drift
                if hasattr(inst, 'correct_drift2D'):
                    log.writelog('  Correcting for 2D drift', mute=(not meta.verbose))
                    inst.correct_drift2D(data, meta, m)

                # Select only aperture region
                ap_y1 = int(meta.src_ypos - spec_hw_val)
                ap_y2 = int(meta.src_ypos + spec_hw_val)
                apdata  = data.flux[:, ap_y1:ap_y2].values
                aperr   = data.err[:, ap_y1:ap_y2].values
                apmask  = data.mask[:, ap_y1:ap_y2].values
                apbg    = data.bg[:, ap_y1:ap_y2].values
                apv0    = data.v0[:, ap_y1:ap_y2].values
                # Compute median frame
                medapdata  = np.median(apdata, axis=0)

                # Extract standard spectrum and its variance
                data['stdspec'] = (['time','x'], np.sum(apdata, axis=1))
                data['stdvar'] = (['time','x'], np.sum(aperr ** 2, axis=1))
                data['stdspec'].attrs['flux_units'] = data.flux.attrs['flux_units']
                data['stdspec'].attrs['time_units'] = data.flux.attrs['time_units']
                data['stdvar'].attrs['flux_units'] = data.flux.attrs['flux_units']
                data['stdvar'].attrs['time_units'] = data.flux.attrs['time_units']
                # FINDME: stdvar >> stdspec, which is a problem

                # Extract optimal spectrum with uncertainties
                log.writelog("  Performing optimal spectral extraction", mute=(not meta.verbose))
                data['optspec'] = (['time','x'], np.zeros(data.stdspec.shape))
                data['opterr']  = (['time','x'], np.zeros(data.stdspec.shape))
                data['optspec'].attrs['flux_units'] = data.flux.attrs['flux_units']
                data['optspec'].attrs['time_units'] = data.flux.attrs['time_units']
                data['opterr'].attrs['flux_units'] = data.flux.attrs['flux_units']
                data['opterr'].attrs['time_units'] = data.flux.attrs['time_units']

                gain = 1  # Already converted DN to electrons, so gain = 1 for optspex
                intstart = data.attrs['intstart']
                iterfn = range(meta.int_start,meta.n_int)
                if meta.verbose:
                    iterfn = tqdm(iterfn)
                for n in iterfn:
<<<<<<< HEAD
                    data['optspec'][n], data['opterr'][n], mask = optspex.optimize(apdata[n], apmask[n], apbg[n],
                                                                             data.stdspec[n].values, gain, apv0[n],
                                                                             p5thresh=meta.p5thresh, p7thresh=meta.p7thresh,
                                                                             fittype=meta.fittype, window_len=meta.window_len,
                                                                             deg=meta.prof_deg, n=intstart + n,
                                                                             isplots=meta.isplots_S3, eventdir=meta.outputdir,
                                                                             meddata=medapdata, hide_plots=meta.hide_plots)

                #Mask out NaNs and Infs
                optspec_ma = np.ma.masked_invalid(data.optspec.values)
                opterr_ma = np.ma.masked_invalid(data.opterr.values)
                optmask = np.logical_or(np.ma.getmaskarray(optspec_ma), np.ma.getmaskarray(opterr_ma))
                data['optmask'] = (['time','x'], optmask)
                # data['optspec'] = np.ma.masked_where(mask, data.optspec)
                # data['opterr'] = np.ma.masked_where(mask, data.opterr)

=======
                    data.optspec[n], data.opterr[n], mask = optspex.optimize(meta, data.apdata[n], data.apmask[n], data.apbg[n],
                                                                             data.stdspec[n], gain, data.apv0[n],
                                                                             p5thresh=meta.p5thresh, p7thresh=meta.p7thresh,
                                                                             fittype=meta.fittype, window_len=meta.window_len,
                                                                             deg=meta.prof_deg, n=data.intstart + n,
                                                                             isplots=meta.isplots_S3, meddata=data.medapdata)
                #Mask out NaNs
                data.optspec = np.ma.masked_invalid(data.optspec)
                data.opterr = np.ma.masked_invalid(data.opterr)
                mask = np.logical_or(np.ma.getmaskarray(data.optspec), np.ma.getmaskarray(data.opterr))
                data.optspec = np.ma.masked_where(mask, data.optspec)
                data.opterr = np.ma.masked_where(mask, data.opterr)
>>>>>>> d4a8c476
                # Plot results
                if meta.isplots_S3 >= 3:
                    log.writelog('  Creating figures for optimal spectral extraction', mute=(not meta.verbose))
                    iterfn = range(meta.int_start,meta.n_int)
                    if meta.verbose:
                        iterfn = tqdm(iterfn)
                    for n in iterfn:
                        # make optimal spectrum plot
                        plots_s3.optimal_spectrum(data, meta, n, m)

                if meta.save_output == True:
                    # Save flux data from current segment
                    filename_xr = meta.outputdir + 'S3_' + event_ap_bg + "_FluxData_seg" + str(m+1).zfill(4) + ".h5"
                    success = xrio.writeXR(filename_xr, data, verbose=False, append=False)
                    if success == 0:
                        del(data.attrs['filename'])
                        del(data.attrs['mhdr'])
                        del(data.attrs['shdr'])
                        success = xrio.writeXR(filename_xr, data, verbose=meta.verbose, append=False)

                # Remove large 3D arrays from Dataset
                del(data['flux'], data['err'], data['dq'], data['v0'], data['bg'],
                    data['mask'], data.attrs['intstart'], data.attrs['intend'])

                # Append results for future concatenation
                datasets.append(data)

            if meta.inst == 'wfc3':
                # WFC3 needs a conclusion step to convert lists into arrays before saving
                meta, log = inst.conclusion_step(meta, log)

            # Concatenate results along time axis (default)
            spec = xrio.concat(datasets)

            # Calculate total time
            total = (time_pkg.time() - t0) / 60.
            log.writelog('\nTotal time (min): ' + str(np.round(total, 2)))

            # Save Dataset object containing time-series of 1D spectra
            meta.filename_S3_SpecData = meta.outputdir + 'S3_' + event_ap_bg + "_SpecData.h5"
            success = xrio.writeXR(meta.filename_S3_SpecData, spec, verbose=True)

            # Compute MAD value
            meta.mad_s3 = util.get_mad(meta, spec.wave_1d, spec.optspec)
            log.writelog("Stage 3 MAD = " + str(np.round(meta.mad_s3, 2).astype(int)) + " ppm")

            if meta.isplots_S3 >= 1:
                log.writelog('Generating figure')
                # 2D light curve without drift correction
                plots_s3.lc_nodriftcorr(meta, spec.wave_1d, spec.optspec)

            # Save results
            if meta.save_output == True:
                log.writelog('Saving Metadata')
                me.saveevent(meta, meta.outputdir + 'S3_' + event_ap_bg + "_Meta_Save", save=[])

            log.closelog()

    return spec, meta

def read_s2_meta(meta):
    '''Loads in an S2 meta file.

    Parameters
    ----------
    meta:    MetaClass
        The new meta object for the current S3 processing.

    Returns
    -------
    s2_meta:   MetaClass
        The S2 metadata object.

    Notes
    -------
    History:

    - March 2022 Taylor Bell
        Initial version.
    '''
    # Search for the S2 output metadata in the inputdir provided in
    # First just check the specific inputdir folder
    rootdir = os.path.join(meta.topdir, *meta.inputdir.split(os.sep))
    if rootdir[-1]!='/':
        rootdir += '/'
    fnames = glob.glob(rootdir+'S2_'+meta.eventlabel+'*_Meta_Save.dat')
    if len(fnames)==0:
        # There were no metadata files in that folder, so let's see if there are in children folders
        fnames = glob.glob(rootdir+'**/S2_'+meta.eventlabel+'*_Meta_Save.dat', recursive=True)
        fnames = sn.sort_nicely(fnames)

    if len(fnames)>=1:
        # get the folder with the latest modified time
        fname = max(fnames, key=os.path.getmtime)

    if len(fnames)==0:
        # There may be no metafiles in the inputdir - raise an error and give a helpful message
        print('WARNING: Unable to find an output metadata file from Eureka!\'s S2 step '
                +'in the inputdir: \n"{}"!\n'.format(meta.inputdir)
                +'Assuming this S2 data was produced by the JWST pipeline instead.')
        return None
    elif len(fnames)>1:
        # There may be multiple runs - use the most recent but warn the user
        print('WARNING: There are multiple metadata save files in your inputdir: \n"{}"\n'.format(rootdir)
                +'Using the metadata file: \n{}\n'.format(fname)
                +'and will consider aperture ranges listed there. If this metadata file is not a part\n'
                +'of the run you intended, please provide a more precise folder for the metadata file.')

    fname = fname[:-4] # Strip off the .dat ending

    s2_meta = me.loadevent(fname)

    # Code to not break backwards compatibility with old MetaClass save files but also use the new MetaClass going forwards
    s2_meta = readECF.MetaClass(**s2_meta.__dict__)

    return s2_meta

def load_general_s2_meta_info(meta, ecf_path, s2_meta):
    '''Loads in the S2 meta save file and adds in attributes from the S3 ECF.

    Parameters
    ----------
    meta:    MetaClass
        The new meta object for the current S3 processing.
    ecf_path:
        The absolute path to where the S3 ECF is stored.

    Returns
    -------
    meta:   MetaClass
        The S2 metadata object with attributes added by S3.

    Notes
    -------
    History:

    - March 2022 Taylor Bell
        Initial version.
    '''
    # Need to remove the topdir from the outputdir
    s2_outputdir = s2_meta.outputdir[len(meta.topdir):]
    if s2_outputdir[0]=='/':
        s2_outputdir = s2_outputdir[1:]
    if s2_outputdir[-1]!='/':
        s2_outputdir += '/'
    s2_topdir = s2_meta.topdir

    # Load S3 Eureka! control file and store values in the S2 metadata object
    ecffile = 'S3_' + meta.eventlabel + '.ecf'
    meta = s2_meta
    meta.read(ecf_path, ecffile)

    # Overwrite the inputdir with the exact output directory from S2
    meta.inputdir = os.path.join(s2_topdir, s2_outputdir)
    meta.old_datetime = meta.datetime # Capture the date that the S2 data was made (to figure out it's foldername)
    meta.datetime = None # Reset the datetime in case we're running this on a different day
    meta.inputdir_raw = s2_outputdir
    meta.outputdir_raw = meta.outputdir

    return meta<|MERGE_RESOLUTION|>--- conflicted
+++ resolved
@@ -48,19 +48,7 @@
         return
 
 
-<<<<<<< HEAD
-def reduceJWST(eventlabel, ecf_path='./', s2_meta=None):
-=======
-class DataClass:
-    '''A class to hold Eureka! image data.
-    '''
-
-    def __init__(self):
-        return
-
-
 def reduce(eventlabel, ecf_path='./', s2_meta=None):
->>>>>>> d4a8c476
     '''Reduces data images and calculates optimal spectra.
 
     Parameters
@@ -312,14 +300,12 @@
                 if meta.verbose:
                     iterfn = tqdm(iterfn)
                 for n in iterfn:
-<<<<<<< HEAD
-                    data['optspec'][n], data['opterr'][n], mask = optspex.optimize(apdata[n], apmask[n], apbg[n],
+                    data['optspec'][n], data['opterr'][n], mask = optspex.optimize(meta, apdata[n], apmask[n], apbg[n],
                                                                              data.stdspec[n].values, gain, apv0[n],
                                                                              p5thresh=meta.p5thresh, p7thresh=meta.p7thresh,
                                                                              fittype=meta.fittype, window_len=meta.window_len,
                                                                              deg=meta.prof_deg, n=intstart + n,
-                                                                             isplots=meta.isplots_S3, eventdir=meta.outputdir,
-                                                                             meddata=medapdata, hide_plots=meta.hide_plots)
+                                                                             isplots=meta.isplots_S3, meddata=medapdata)
 
                 #Mask out NaNs and Infs
                 optspec_ma = np.ma.masked_invalid(data.optspec.values)
@@ -329,20 +315,6 @@
                 # data['optspec'] = np.ma.masked_where(mask, data.optspec)
                 # data['opterr'] = np.ma.masked_where(mask, data.opterr)
 
-=======
-                    data.optspec[n], data.opterr[n], mask = optspex.optimize(meta, data.apdata[n], data.apmask[n], data.apbg[n],
-                                                                             data.stdspec[n], gain, data.apv0[n],
-                                                                             p5thresh=meta.p5thresh, p7thresh=meta.p7thresh,
-                                                                             fittype=meta.fittype, window_len=meta.window_len,
-                                                                             deg=meta.prof_deg, n=data.intstart + n,
-                                                                             isplots=meta.isplots_S3, meddata=data.medapdata)
-                #Mask out NaNs
-                data.optspec = np.ma.masked_invalid(data.optspec)
-                data.opterr = np.ma.masked_invalid(data.opterr)
-                mask = np.logical_or(np.ma.getmaskarray(data.optspec), np.ma.getmaskarray(data.opterr))
-                data.optspec = np.ma.masked_where(mask, data.optspec)
-                data.opterr = np.ma.masked_where(mask, data.opterr)
->>>>>>> d4a8c476
                 # Plot results
                 if meta.isplots_S3 >= 3:
                     log.writelog('  Creating figures for optimal spectral extraction', mute=(not meta.verbose))
