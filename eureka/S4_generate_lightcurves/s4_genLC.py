#! /usr/bin/env python

# Generic Stage 4 light curve generation pipeline


# Proposed Steps
# -------- -----
# 1.  Read in Stage 3 data products
# 2.  Replace NaNs with zero
# 3.  Determine wavelength bins
# 4.  Increase resolution of spectra (optional)
# 5.  Smooth spectra (optional)
# 6.  Applying 1D drift correction
# 7.  Generate light curves
# 8.  Save Stage 4 data products
# 9.  Produce plots


import os, glob
import time as time_pkg
import numpy as np
import scipy.interpolate as spi
import matplotlib.pyplot as plt
import astraeus.xarrayIO as xrio
from astropy.convolution import Box1DKernel
from . import plots_s4, drift
from ..lib import sort_nicely as sn
from ..lib import logedit
from ..lib import readECF
from ..lib import manageevent as me
from ..lib import astropytable
from ..lib import util
from ..lib import clipping

class MetaClass:
    '''A class to hold Eureka! metadata.
    '''

    def __init__(self):
        return


def genlc(eventlabel, ecf_path='./', s3_meta=None):
    '''Compute photometric flux over specified range of wavelengths.

    Parameters
    ----------
    eventlabel: str
        The unique identifier for these data.
    ecf_path:   str
        The absolute or relative path to where ecfs are stored
    s3_meta:    MetaClass
        The metadata object from Eureka!'s S3 step (if running S3 and S4 sequentially).

    Returns
    -------
    meta:   MetaClass
        The metadata object with attributes added by S4.

    Notes
    -----
    History:

    - June 2021 Kevin Stevenson
        Initial version
    - October 2021 Taylor Bell
        Updated to allow for inputs from new S3
    - April 2022 Kevin Stevenson
        Enabled Astraeus
    '''
    # Load Eureka! control file and store values in Event object
    ecffile = 'S4_' + eventlabel + '.ecf'
    meta = readECF.MetaClass(ecf_path, ecffile)
    meta.eventlabel = eventlabel

    if s3_meta == None:
        #load savefile
        s3_meta = read_s3_meta(meta)

    meta = load_general_s3_meta_info(meta, ecf_path, s3_meta)

    if not meta.allapers:
        # The user indicated in the ecf that they only want to consider one aperture
        meta.spec_hw_range = [meta.spec_hw,]
        meta.bg_hw_range = [meta.bg_hw,]

    # Create directories for Stage 5 outputs
    meta.runs_s4 = []
    for spec_hw_val in meta.spec_hw_range:
        for bg_hw_val in meta.bg_hw_range:
            run = util.makedirectory(meta, 'S4', ap=spec_hw_val, bg=bg_hw_val)
            meta.runs_s4.append(run)

    run_i = 0
    old_meta = meta
    for spec_hw_val in meta.spec_hw_range:
        for bg_hw_val in meta.bg_hw_range:

            t0 = time_pkg.time()

            meta = load_specific_s3_meta_info(old_meta, ecf_path, run_i, spec_hw_val, bg_hw_val)

            # Get directory for Stage 4 processing outputs
            meta.outputdir = util.pathdirectory(meta, 'S4', meta.runs_s4[run_i], ap=spec_hw_val, bg=bg_hw_val)
            run_i += 1

            # Copy existing S3 log file and resume log
            meta.s4_logname  = meta.outputdir + 'S4_' + meta.eventlabel + ".log"
            log         = logedit.Logedit(meta.s4_logname, read=meta.s3_logname)
            log.writelog("\nStarting Stage 4: Generate Light Curves\n")
            log.writelog(f"Input directory: {meta.inputdir}")
            log.writelog(f"Output directory: {meta.outputdir}")

            # Copy ecf
            log.writelog('Copying S4 control file', mute=(not meta.verbose))
            meta.copy_ecf()

            log.writelog("Loading S3 save file", mute=(not meta.verbose))
            #table = astropytable.readtable(meta.tab_filename)
            spec = xrio.readXR(meta.filename_S3_SpecData)

            if meta.wave_min is None:
                meta.wave_min = np.min(spec.wave_1d.values)
                log.writelog(f'No value was provided for meta.wave_min, so defaulting to {meta.wave_min}.', mute=(not meta.verbose))
            elif meta.wave_min<np.min(spec.wave_1d.values):
                log.writelog(f'WARNING: The selected meta.wave_min ({meta.wave_min}) is smaller than the shortest wavelength ({np.min(spec.wave_1d.values)})')
            if meta.wave_max is None:
                meta.wave_max = np.max(spec.wave_1d.values)
                log.writelog(f'No value was provided for meta.wave_max, so defaulting to {meta.wave_max}.', mute=(not meta.verbose))
            elif meta.wave_max>np.max(spec.wave_1d.values):
                log.writelog(f'WARNING: The selected meta.wave_max ({meta.wave_max}) is larger than the longest wavelength ({np.max(spec.wave_1d.values)})')

            meta.n_int, meta.subnx   = spec.optspec.shape

            # Determine wavelength bins
            if not hasattr(meta, 'wave_hi'):
                binsize     = (meta.wave_max - meta.wave_min)/meta.nspecchan
                meta.wave_low = np.round([i for i in np.linspace(meta.wave_min, meta.wave_max-binsize, meta.nspecchan)],3)
                meta.wave_hi  = np.round([i for i in np.linspace(meta.wave_min+binsize, meta.wave_max, meta.nspecchan)],3)
            elif meta.nspecchan is not None and meta.nspecchan!=len(meta.wave_hi):
                log.writelog(f'WARNING: Your nspecchan value of {meta.nspecchan} differs from the size of wave_hi ({len(meta.wave_hi)}). Using the latter instead.')
                meta.nspecchan = len(meta.wave_hi)
            meta.wave_low = np.array(meta.wave_low)
            meta.wave_hi = np.array(meta.wave_hi)
            meta.wave = (meta.wave_low + meta.wave_hi)/2

            # Define light curve DataArray
            lcdata = xrio.makeLCDA(np.zeros((meta.nspecchan, meta.n_int)), meta.wave, spec.time.values, spec.optspec.attrs['flux_units'], spec.wave_1d.attrs['wave_units'], spec.optspec.attrs['time_units'], name='data')
            lcerr = xrio.makeLCDA(np.zeros((meta.nspecchan, meta.n_int)), meta.wave, spec.time.values, spec.optspec.attrs['flux_units'], spec.wave_1d.attrs['wave_units'], spec.optspec.attrs['time_units'], name='err')
            lc = xrio.makeDataset({'data':lcdata, 'err':lcerr})
            lc['wave_low'] = (['wavelength'], meta.wave_low)
            lc['wave_hi'] = (['wavelength'], meta.wave_hi)
            lc['wave_err'] = (lc.wave_hi - lc.wave_low)/2
            lc.wave_low.attrs['wave_units'] = spec.wave_1d.attrs['wave_units']
            lc.wave_hi.attrs['wave_units'] = spec.wave_1d.attrs['wave_units']
            lc.wave_err.attrs['wave_units'] = spec.wave_1d.attrs['wave_units']

            if not hasattr(meta, 'boundary'):
                meta.boundary = 'extend' # The default value before this was added as an option

            # FINDME: The current implementation needs improvement,
            # consider using optmask instead of masked arrays
            # Create masked array for steps below
            optspec_ma = np.ma.masked_array(spec.optspec, spec.optmask)
            # Create opterr array with same mask as optspec
            opterr_ma = np.ma.copy(optspec_ma)
            opterr_ma = spec.opterr

            # Do 1D sigma clipping (along time axis) on unbinned spectra
            if meta.sigma_clip:
                log.writelog('Sigma clipping unbinned optimal spectra along time axis')
                outliers = 0
                for l in range(meta.subnx):
                    optspec_ma[:,l], nout = clipping.clip_outliers(optspec_ma[:,l], log, spec.wave_1d[l], meta.sigma, meta.box_width, meta.maxiters, meta.boundary, meta.fill_value, verbose=meta.verbose)
                    outliers += nout
                # Print summary if not verbose
                log.writelog('Identified a total of {} outliers in time series, or an average of {:.3f} outliers per wavelength'.format(outliers, outliers/meta.subnx), mute=meta.verbose)

            # Apply 1D drift/jitter correction
            if meta.correctDrift:
                #Calculate drift over all frames and non-destructive reads
<<<<<<< HEAD
                log.writelog('Applying drift/jitter correction')
=======
                log.writelog('Applying drift/jitter correction') # This can take a long time, so always print this message
>>>>>>> d4a8c476
                # Compute drift/jitter
                drift1d, driftmask = drift.spec1D(optspec_ma, meta, log)
                # Replace masked points with moving mean
                drift1d = clipping.replace_moving_mean(drift1d, driftmask, Box1DKernel(meta.box_width))
                lc['drift1d'] = (['time'], drift1d)
                lc['driftmask'] = (['time'], driftmask)
                # Correct for drift/jitter
                for n in range(meta.n_int):
                    # Need to zero-out the weights of masked data
<<<<<<< HEAD
                    weights = (~np.ma.getmaskarray(optspec_ma[n])).astype(int)
                    spline     = spi.UnivariateSpline(np.arange(meta.subnx), optspec_ma[n], k=3, s=0, w=weights)
                    spline2    = spi.UnivariateSpline(np.arange(meta.subnx), spec.opterr[n],  k=3, s=0, w=weights)
                    optspec_ma[n] = spline(np.arange(meta.subnx)+lc.drift1d[n].values)
                    opterr_ma[n]  = spline2(np.arange(meta.subnx)+lc.drift1d[n].values)
=======
                    weights = (~np.ma.getmaskarray(optspec[n])).astype(int)
                    spline     = spi.UnivariateSpline(np.arange(meta.subnx), optspec[n], k=3, s=0, w=weights)
                    spline2    = spi.UnivariateSpline(np.arange(meta.subnx), opterr[n],  k=3, s=0, w=weights)
                    optspec[n] = np.ma.masked_invalid(spline(np.arange(meta.subnx)+meta.drift1d[n]))
                    opterr[n]  = np.ma.masked_invalid(spline2(np.arange(meta.subnx)+meta.drift1d[n]))
>>>>>>> d4a8c476
                # Plot Drift
                if meta.isplots_S4 >= 1:
                    plots_s4.drift1d(meta, lc)

            # FINDME: optspec mask isn't getting updated when correcting for drift.
            # Also, entire integrations are getting flagged.
            # Need to look into these issues.
            optspec_ma = np.ma.masked_invalid(optspec_ma)
            opterr_ma = np.ma.masked_array(opterr_ma, optspec_ma.mask)
            #spec['optspec_drift']

            # Compute MAD alue
<<<<<<< HEAD
            meta.mad_s4 = util.get_mad(meta, spec.wave_1d.values, optspec_ma, meta.wave_min, meta.wave_max)
            log.writelog("Stage 4 MAD = " + str(np.round(meta.mad_s4, 2).astype(int)) + " ppm")
=======
            meta.mad_s4 = util.get_mad(meta, wave_1d, optspec, meta.wave_min, meta.wave_max)
            log.writelog(f"Stage 4 MAD = {str(np.round(meta.mad_s4, 2))} ppm")
>>>>>>> d4a8c476

            if meta.isplots_S4 >= 1:
                plots_s4.lc_driftcorr(meta, spec.wave_1d, optspec_ma)

            log.writelog("Generating light curves")

            # Loop over spectroscopic channels
            for i in range(meta.nspecchan):
                log.writelog(f"  Bandpass {i} = %.3f - %.3f" % (lc.wave_low.values[i], lc.wave_hi.values[i]))
                # Compute valid indeces within wavelength range
<<<<<<< HEAD
                index   = np.where((spec.wave_1d >= lc.wave_low.values[i])*(spec.wave_1d < lc.wave_hi.values[i]))[0]
                # Compute mean flux for each spectroscopic channel
                # Sumation leads to outliers when there are masked points
                lc['data'][i]    = np.ma.mean(optspec_ma[:,index],axis=1)
                # Add uncertainties in quadrature
                # then divide by number of good points to get proper uncertainties
                lc['err'][i]     = np.sqrt(np.ma.sum(opterr_ma[:,index]**2,axis=1)) / \
                                        np.ma.MaskedArray.count(opterr_ma)
=======
                index   = np.where((wave_1d >= meta.wave_low[i])*(wave_1d < meta.wave_hi[i]))[0]
                # Sum flux for each spectroscopic channel
                meta.lcdata[i]    = np.ma.sum(optspec[:,index],axis=1)
                # Add uncertainties in quadrature
                meta.lcerr[i]     = np.ma.sqrt(np.ma.sum(opterr[:,index]**2,axis=1))
>>>>>>> d4a8c476

                # Do 1D sigma clipping (along time axis) on binned spectra
                if meta.sigma_clip:
                    lc['data'][i], outliers = clipping.clip_outliers(lc['data'][i].values, log, spec.wave_1d[i], meta.sigma, meta.box_width, meta.maxiters, meta.boundary, meta.fill_value, verbose=False)
                    log.writelog('  Sigma clipped {} outliers in time series'.format(outliers), mute=(not meta.verbose))

                # Plot each spectroscopic light curve
                if meta.isplots_S4 >= 3:
<<<<<<< HEAD
                    plots_s4.binned_lightcurve(meta, lc, i)
=======
                    plots_s4.binned_lightcurve(meta, i)
>>>>>>> d4a8c476

            # Calculate total time
            total = (time_pkg.time() - t0) / 60.
            log.writelog('\nTotal time (min): ' + str(np.round(total, 2)))

            log.writelog('Saving results')
            event_ap_bg = meta.eventlabel + "_ap" + str(spec_hw_val) + '_bg' + str(bg_hw_val)
            # Save Dataset object containing time-series of 1D spectra
            meta.filename_S4_SpecData = meta.outputdir + 'S4_' + event_ap_bg + "_SpecData.h5"
            success = xrio.writeXR(meta.filename_S4_SpecData, spec, verbose=True)
            # Save Dataset object containing binned light curves
            meta.filename_S4_LCData = meta.outputdir + 'S4_' + event_ap_bg + "_LCData.h5"
            success = xrio.writeXR(meta.filename_S4_LCData, lc, verbose=True)

            # Save results
            me.saveevent(meta, meta.outputdir + 'S4_' + meta.eventlabel + "_Meta_Save", save=[])

            log.closelog()

    return spec, lc, meta

def read_s3_meta(meta):

    # Search for the S2 output metadata in the inputdir provided in
    # First just check the specific inputdir folder
    rootdir = os.path.join(meta.topdir, *meta.inputdir.split(os.sep))
    if rootdir[-1]!='/':
        rootdir += '/'
    fnames = glob.glob(rootdir+'S3_'+meta.eventlabel+'*_Meta_Save.dat')
    if len(fnames)==0:
        # There were no metadata files in that folder, so let's see if there are in children folders
        fnames = glob.glob(rootdir+'**/S3_'+meta.eventlabel+'*_Meta_Save.dat', recursive=True)
        fnames = sn.sort_nicely(fnames)

    if len(fnames)>=1:
        # get the folder with the latest modified time
        fname = max(fnames, key=os.path.getmtime)

    if len(fnames)==0:
        # There may be no metafiles in the inputdir - raise an error and give a helpful message
        raise AssertionError('Unable to find an output metadata file from Eureka!\'s S3 step '
                            +'in the inputdir: \n"{}"!'.format(rootdir))
    elif len(fnames)>1:
        # There may be multiple runs - use the most recent but warn the user
        print('WARNING: There are multiple metadata save files in your inputdir: \n"{}"\n'.format(rootdir)
                +'Using the metadata file: \n{}\n'.format(fname)
                +'and will consider aperture ranges listed there. If this metadata file is not a part\n'
                +'of the run you intended, please provide a more precise folder for the metadata file.')

    fname = fname[:-4] # Strip off the .dat ending

    s3_meta = me.loadevent(fname)

    # Code to not break backwards compatibility with old MetaClass save files but also use the new MetaClass going forwards
    s3_meta = readECF.MetaClass(**s3_meta.__dict__)

    return s3_meta

def load_general_s3_meta_info(meta, ecf_path, s3_meta):
    # Need to remove the topdir from the outputdir
    s3_outputdir = s3_meta.outputdir[len(meta.topdir):]
    if s3_outputdir[0]=='/':
        s3_outputdir = s3_outputdir[1:]
    if s3_outputdir[-1]!='/':
        s3_outputdir += '/'

    meta = s3_meta

    # Load S4 Eureka! control file and store values in the S3 metadata object
    ecffile = 'S4_' + meta.eventlabel + '.ecf'
    meta.read(ecf_path, ecffile)

    # Overwrite the inputdir with the exact output directory from S3
    meta.inputdir = s3_outputdir
    meta.old_datetime = meta.datetime  # Capture the date that the S3 data was made (to figure out it's foldername)
    meta.datetime = None # Reset the datetime in case we're running this on a different day
    meta.inputdir_raw = meta.inputdir
    meta.outputdir_raw = meta.outputdir

    return meta

def load_specific_s3_meta_info(meta, ecf_path, run_i, spec_hw_val, bg_hw_val):
    # Do some folder swapping to be able to reuse this function to find the correct S3 outputs
    tempfolder = meta.outputdir_raw
    meta.outputdir_raw = '/'.join(meta.inputdir_raw.split('/')[:-2])
    meta.inputdir = util.pathdirectory(meta, 'S3', meta.runs[run_i], old_datetime=meta.old_datetime, ap=spec_hw_val, bg=bg_hw_val)
    meta.outputdir_raw = tempfolder

    # Read in the correct S3 metadata for this aperture pair
    tempfolder = meta.inputdir
    meta.inputdir = meta.inputdir[len(meta.topdir):]
    new_meta = read_s3_meta(meta)
    meta.inputdir = tempfolder

    # Load S4 Eureka! control file and store values in the S3 metadata object
    ecffile = 'S4_' + meta.eventlabel + '.ecf'
    new_meta.read(ecf_path, ecffile)

    # Save correctly identified folders from earlier
    new_meta.inputdir = meta.inputdir
    new_meta.outputdir = meta.outputdir
    new_meta.inputdir_raw = meta.inputdir_raw
    new_meta.outputdir_raw = meta.outputdir_raw

    new_meta.runs_s4 = meta.runs_s4
    new_meta.datetime = meta.datetime

    new_meta.spec_hw = spec_hw_val
    new_meta.bg_hw = bg_hw_val

    return new_meta<|MERGE_RESOLUTION|>--- conflicted
+++ resolved
@@ -179,11 +179,7 @@
             # Apply 1D drift/jitter correction
             if meta.correctDrift:
                 #Calculate drift over all frames and non-destructive reads
-<<<<<<< HEAD
                 log.writelog('Applying drift/jitter correction')
-=======
-                log.writelog('Applying drift/jitter correction') # This can take a long time, so always print this message
->>>>>>> d4a8c476
                 # Compute drift/jitter
                 drift1d, driftmask = drift.spec1D(optspec_ma, meta, log)
                 # Replace masked points with moving mean
@@ -193,19 +189,14 @@
                 # Correct for drift/jitter
                 for n in range(meta.n_int):
                     # Need to zero-out the weights of masked data
-<<<<<<< HEAD
                     weights = (~np.ma.getmaskarray(optspec_ma[n])).astype(int)
                     spline     = spi.UnivariateSpline(np.arange(meta.subnx), optspec_ma[n], k=3, s=0, w=weights)
                     spline2    = spi.UnivariateSpline(np.arange(meta.subnx), spec.opterr[n],  k=3, s=0, w=weights)
                     optspec_ma[n] = spline(np.arange(meta.subnx)+lc.drift1d[n].values)
                     opterr_ma[n]  = spline2(np.arange(meta.subnx)+lc.drift1d[n].values)
-=======
-                    weights = (~np.ma.getmaskarray(optspec[n])).astype(int)
-                    spline     = spi.UnivariateSpline(np.arange(meta.subnx), optspec[n], k=3, s=0, w=weights)
-                    spline2    = spi.UnivariateSpline(np.arange(meta.subnx), opterr[n],  k=3, s=0, w=weights)
-                    optspec[n] = np.ma.masked_invalid(spline(np.arange(meta.subnx)+meta.drift1d[n]))
-                    opterr[n]  = np.ma.masked_invalid(spline2(np.arange(meta.subnx)+meta.drift1d[n]))
->>>>>>> d4a8c476
+                    # Merge conflict: Need to test code below before implementing
+                    # optspec_ma[n] = np.ma.masked_invalid(spline(np.arange(meta.subnx)+lc.drift1d[n].values))
+                    # opterr_ma[n]  = np.ma.masked_invalid(spline2(np.arange(meta.subnx)+lc.drift1d[n].values))
                 # Plot Drift
                 if meta.isplots_S4 >= 1:
                     plots_s4.drift1d(meta, lc)
@@ -218,13 +209,8 @@
             #spec['optspec_drift']
 
             # Compute MAD alue
-<<<<<<< HEAD
             meta.mad_s4 = util.get_mad(meta, spec.wave_1d.values, optspec_ma, meta.wave_min, meta.wave_max)
-            log.writelog("Stage 4 MAD = " + str(np.round(meta.mad_s4, 2).astype(int)) + " ppm")
-=======
-            meta.mad_s4 = util.get_mad(meta, wave_1d, optspec, meta.wave_min, meta.wave_max)
             log.writelog(f"Stage 4 MAD = {str(np.round(meta.mad_s4, 2))} ppm")
->>>>>>> d4a8c476
 
             if meta.isplots_S4 >= 1:
                 plots_s4.lc_driftcorr(meta, spec.wave_1d, optspec_ma)
@@ -235,7 +221,6 @@
             for i in range(meta.nspecchan):
                 log.writelog(f"  Bandpass {i} = %.3f - %.3f" % (lc.wave_low.values[i], lc.wave_hi.values[i]))
                 # Compute valid indeces within wavelength range
-<<<<<<< HEAD
                 index   = np.where((spec.wave_1d >= lc.wave_low.values[i])*(spec.wave_1d < lc.wave_hi.values[i]))[0]
                 # Compute mean flux for each spectroscopic channel
                 # Sumation leads to outliers when there are masked points
@@ -244,13 +229,6 @@
                 # then divide by number of good points to get proper uncertainties
                 lc['err'][i]     = np.sqrt(np.ma.sum(opterr_ma[:,index]**2,axis=1)) / \
                                         np.ma.MaskedArray.count(opterr_ma)
-=======
-                index   = np.where((wave_1d >= meta.wave_low[i])*(wave_1d < meta.wave_hi[i]))[0]
-                # Sum flux for each spectroscopic channel
-                meta.lcdata[i]    = np.ma.sum(optspec[:,index],axis=1)
-                # Add uncertainties in quadrature
-                meta.lcerr[i]     = np.ma.sqrt(np.ma.sum(opterr[:,index]**2,axis=1))
->>>>>>> d4a8c476
 
                 # Do 1D sigma clipping (along time axis) on binned spectra
                 if meta.sigma_clip:
@@ -259,11 +237,7 @@
 
                 # Plot each spectroscopic light curve
                 if meta.isplots_S4 >= 3:
-<<<<<<< HEAD
                     plots_s4.binned_lightcurve(meta, lc, i)
-=======
-                    plots_s4.binned_lightcurve(meta, i)
->>>>>>> d4a8c476
 
             # Calculate total time
             total = (time_pkg.time() - t0) / 60.
