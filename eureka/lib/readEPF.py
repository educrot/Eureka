--- conflicted
+++ resolved
@@ -11,24 +11,6 @@
 
         Parameters
         ----------
-<<<<<<< HEAD
-        name: str
-            The name of the parameter
-        value: float, int, str, list, tuple
-            The value of the parameter
-        ptype: str
-            The parameter type from ['free','fixed','independent','shared','white']
-        priorpar1: float, int, str, list, tuple (optioal)
-            The first prior input value: lower-bound for uniform/log uniform priors, or mean for normal priors.
-        priorpar2: float, int, str, list, tuple (optioal)
-            The second prior input value: upper-bound for uniform/log uniform priors, or std. dev. for normal priors.
-        prior: str
-            Type of prior, ['U','LU','N']
-
-        Returns
-        -------
-        None
-=======
         name : str
             The name of the parameter.
         value : float, int, str, list, tuple
@@ -43,7 +25,6 @@
             priors, or std. dev. for normal priors. Defaults to None.
         prior : str; optional
             Type of prior, ['U','LU','N']. Defaults to None.
->>>>>>> d9d9471a
         """
         # If value is a list, distribute the elements
         if isinstance(value, list):
@@ -107,12 +88,8 @@
         output = type(self).__module__+'.'+type(self).__qualname__+'('
         # Get the list of Parameter.__init__ arguments (excluding self)
         keys = inspect.getfullargspec(Parameter.__init__).args[1:]
-<<<<<<< HEAD
-        # Show how the Parameter could be initialized (e.g. name='rp', val=0.01, ptype='free')
-=======
         # Show how the Parameter could be initialized
         # (e.g. name='rp', val=0.01, ptype='free')
->>>>>>> d9d9471a
         for name in keys:
             val = getattr(self, name)
             if isinstance(val, str):
@@ -135,15 +112,6 @@
 
         Parameters
         ----------
-<<<<<<< HEAD
-        param_type: str
-            Parameter type, ['free','fixed','independent','shared','white']
-        """
-        if param_type in [True, False]:
-            raise ValueError("Boolean ptype values are deprecated. ptype must now be 'free', 'fixed', 'independent', 'shared', or 'white'")
-        elif param_type not in ['free', 'fixed', 'independent', 'shared', 'white']:
-            raise ValueError("ptype must be 'free', 'fixed', 'independent', 'shared', or 'white'")
-=======
         param_type : str
             Parameter type, ['free','fixed','independent','shared']
         """
@@ -154,7 +122,6 @@
         elif param_type not in ['free', 'fixed', 'independent', 'shared']:
             raise ValueError("ptype must be 'free', 'fixed', 'independent', "
                              "or 'shared'")
->>>>>>> d9d9471a
 
         self._ptype = param_type
 
