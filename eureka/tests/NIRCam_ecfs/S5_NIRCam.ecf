--- conflicted
+++ resolved
@@ -47,9 +47,5 @@
 topdir          ../tests
 
 # Directories relative to project dir
-<<<<<<< HEAD
-inputdir        /data/JWST-Sim/NIRCam/Stage4/	# The folder containing the outputs from Eureka!'s S4 pipeline (will be overwritten if calling S4 and S5 sequentially)
-=======
 inputdir        /data/JWST-Sim/NIRCam/Stage4/    # The folder containing the outputs from Eureka!'s S3 or JWST's S3 pipeline (will be overwritten if calling S3 and S4 sequentially)
->>>>>>> b3a7d66b
 outputdir       /data/JWST-Sim/NIRCam/Stage5/