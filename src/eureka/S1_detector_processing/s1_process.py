--- conflicted
+++ resolved
@@ -114,12 +114,7 @@
 
 
 class EurekaS1Pipeline(Detector1Pipeline):
-<<<<<<< HEAD
     '''A wrapper class for jwst.pipeline.calwebb_detector1.Detector1Pipeline
-=======
-    '''A wrapper class for the
-    jwst.pipeline.calwebb_detector1.Detector1Pipeline
->>>>>>> c26b4bd8
 
     This wrapper class allows non-standard changes to Stage 1 for Eureka!.
 
