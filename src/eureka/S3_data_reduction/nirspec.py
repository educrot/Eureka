# NIRSpec specific rountines go here
import numpy as np
from astropy.io import fits
import astraeus.xarrayIO as xrio
from . import nircam, sigrej
from ..lib.util import read_time


def read(filename, data, meta, log):
    '''Reads single FITS file from JWST's NIRCam instrument.

    Parameters
    ----------
    filename : str
        Single filename to read.
    data : Xarray Dataset
        The Dataset object in which the fits data will stored.
    meta : eureka.lib.readECF.MetaClass
        The metadata object.
    log : logedit.Logedit
        The current log.

    Returns
    -------
    data : Xarray Dataset
        The updated Dataset object with the fits data stored inside.
    meta : eureka.lib.readECF.MetaClass
        The metadata object
    log : logedit.Logedit
        The current log.

    Notes
    -----
    History:

    - November 2012 Kevin Stevenson
        Initial version
    - June 2021 Aarynn Carter/Eva-Maria Ahrer
        Updated for NIRSpec
    - Apr 22, 2022 Kevin Stevenson
        Convert to using Xarray Dataset
    '''
    hdulist = fits.open(filename)

    # Load master and science headers
    data.attrs['filename'] = filename
    data.attrs['mhdr'] = hdulist[0].header
    data.attrs['shdr'] = hdulist['SCI', 1].header
<<<<<<< HEAD
    if data.attrs['mhdr']['INTSTART']:
        data.attrs['intstart'] = data.attrs['mhdr']['INTSTART']
=======
    try:
        data.attrs['intstart'] = data.attrs['mhdr']['INTSTART']-1
>>>>>>> 03256a1c
        data.attrs['intend'] = data.attrs['mhdr']['INTEND']
    else:
        # FINDME: Need to only catch the particular exception we expect
        print('  WARNING: Manually setting INTSTART to 1 and INTEND to NINTS')
        data.attrs['intstart'] = 0
        data.attrs['intend'] = data.attrs['mhdr']['NINTS']

    sci = hdulist['SCI', 1].data
    err = hdulist['ERR', 1].data
    dq = hdulist['DQ', 1].data
    v0 = hdulist['VAR_RNOISE', 1].data
    wave_2d = hdulist['WAVELENGTH', 1].data
    int_times = hdulist['INT_TIMES', 1].data

    # Record integration mid-times in BJD_TDB
    if (hasattr(meta, 'time_file') and meta.time_file is not None):
        time = read_time(meta, data, log)
    elif len(int_times['int_mid_BJD_TDB']) == 0:
        # There is no time information in the simulated NIRSpec data
        print('  WARNING: The timestamps for the simulated NIRSpec data are '
              'currently\n'
              '           hardcoded because they are not in the .fits files '
              'themselves')
        time = np.linspace(data.mhdr['EXPSTART'], data.mhdr['EXPEND'],
                           data.intend)
    else:
        time = int_times['int_mid_BJD_TDB']

    # Record units
    flux_units = data.attrs['shdr']['BUNIT']
    time_units = 'BJD_TDB'
    wave_units = 'microns'

    data['flux'] = xrio.makeFluxLikeDA(sci, time, flux_units, time_units,
                                       name='flux')
    data['err'] = xrio.makeFluxLikeDA(err, time, flux_units, time_units,
                                      name='err')
    data['dq'] = xrio.makeFluxLikeDA(dq, time, "None", time_units,
                                     name='dq')
    data['v0'] = xrio.makeFluxLikeDA(v0, time, flux_units, time_units,
                                     name='v0')
    data['wave_2d'] = (['y', 'x'], wave_2d)
    data['wave_2d'].attrs['wave_units'] = wave_units

    return data, meta, log


def flag_bg(data, meta, log):
    '''Outlier rejection of sky background along time axis.

    Parameters
    ----------
    data : Xarray Dataset
        The Dataset object.
    meta : eureka.lib.readECF.MetaClass
        The metadata object.
    log : logedit.Logedit
        The current log.

    Returns
    -------
    data : Xarray Dataset
        The updated Dataset object with outlier background pixels flagged.
    '''
    log.writelog('  Performing background outlier rejection...',
                 mute=(not meta.verbose))

    meta.bg_y2 = meta.src_ypos + meta.bg_hw
    meta.bg_y1 = meta.src_ypos - meta.bg_hw

    bgdata1 = data.flux[:, :meta.bg_y1]
    bgmask1 = data.mask[:, :meta.bg_y1]
    bgdata2 = data.flux[:, meta.bg_y2:]
    bgmask2 = data.mask[:, meta.bg_y2:]
    # FINDME: KBS removed estsig from inputs to speed up outlier detection.
    # Need to test performance with and without estsig on real data.
    if hasattr(meta, 'use_estsig') and meta.use_estsig:
        # This might not be necessary for real data
        bgerr1 = np.ma.median(np.ma.masked_equal(data.err[:, :meta.bg_y1], 0))
        bgerr2 = np.ma.median(np.ma.masked_equal(data.err[:, meta.bg_y2:], 0))
        estsig1 = [bgerr1 for j in range(len(meta.bg_thresh))]
        estsig2 = [bgerr2 for j in range(len(meta.bg_thresh))]
    else:
        estsig1 = None
        estsig2 = None
    data['mask'][:, :meta.bg_y1] = sigrej.sigrej(bgdata1, meta.bg_thresh,
                                                 bgmask1, estsig1)
    data['mask'][:, meta.bg_y2:] = sigrej.sigrej(bgdata2, meta.bg_thresh,
                                                 bgmask2, estsig2)

    return data


def fit_bg(dataim, datamask, n, meta, isplots=0):
    """Fit for a non-uniform background.

    Uses the code written for NIRCam which works for NIRSpec.

    Parameters
    ----------
    dataim : ndarray (2D)
        The 2D image array.
    datamask : ndarray (2D)
        An array of which data should be masked.
    n : int
        The current integration.
    meta : eureka.lib.readECF.MetaClass
        The metadata object.
    isplots : int; optional
        The plotting verbosity, by default 0.

    Returns
    -------
    bg : ndarray (2D)
        The fitted background level.
    mask : ndarray (2D)
        The updated mask after background subtraction.
    n : int
        The current integration number.
    """
    return nircam.fit_bg(dataim, datamask, n, meta, isplots=isplots)


def find_column_median_shifts(data):
    '''Takes the median frame (in time) and finds the 
    center of mass (COM) in pixels for each column. It then returns the needed
    shift to apply to each column to bring the COM to the center

    Parameters
    ----------
    data : ndarray (2D)
        The median of all data frames

    Returns
    -------
    shifts : ndarray (2D)
        The shifts to apply to each column to straighten the trace.
    new_center : int
        The central row of the detector where the trace is moved to.
    '''
    # get the dimensions of the data
    nb_rows = data.shape[0]

    # define an array of pixel positions (in their centers)
    pix_centers = np.arange(nb_rows) + 0.5

    # Compute the center of mass of each column and convert to integer (pixels)
    column_coms = (np.sum(pix_centers[:, None]*data, axis=0) /
                   np.sum(data, axis=0))
    column_coms = np.around(column_coms).astype(int)

    # define the new center (where we will align the trace) in the 
    # middle of the detector
    new_center = int(nb_rows/2)

    # define an array containing the needed shift to bring the COMs to the
    # new center for each column of each integration
    shifts = new_center - column_coms

    # ensure columns of zeros or nans are not moved and dont induce bugs
    shifts[column_coms < 0] = 0
    shifts[column_coms > nb_rows] = 0

    return shifts, new_center


def roll_columns(data, shifts):
    '''For each column of each integration, rolls the columns by the 
    values specified in shifts 

    Parameters
    ----------
    data : ndarray (3D)
        Image data.
    shifts : ndarray (2D)
        The shifts to apply to each column to straighten the trace.

    Returns
    -------
    rolled_data : ndarray (3D)
        Image data with the shifts applied.
    '''
    # init straight_data
    rolled_data = np.zeros_like(data)
    # loop over all images (integrations)
    for i in range(len(data)):
        # do the equivalent of 'np.roll' but with a different shift
        # in each column
        
        arr = np.swapaxes(data[i], 0, -1)
        all_idcs = np.ogrid[[slice(0, n) for n in arr.shape]]

        # make the shifts positive
        shifts_i = shifts[i]
        shifts_i[shifts_i < 0] += arr.shape[-1]

        # apply the shifts
        all_idcs[-1] = all_idcs[-1] - shifts_i[:, np.newaxis]
        result = arr[tuple(all_idcs)]
        arr = np.swapaxes(result, -1, 0)

        # store in straight_data
        rolled_data[i] = arr

    return rolled_data
    

def straighten_trace(data, meta, log):
    '''Takes a set of integrations with a curved trace and shifts the 
    columns to bring the center of mass to the middle of the detector
    (and straighten the trace)

    The correction is made by whole pixels (i.e. no fractional pixel shifts)
    The shifts to be applied are computed once from the median frame and then
    applied to each integration in the timeseries

    Parameters
    ----------
    data : Xarray Dataset
            The Dataset object in which the fits data will stored.
    meta : eureka.lib.readECF.MetaClass
        The metadata object.
    log : logedit.Logedit
        The open log in which notes from this step can be added.

    Returns
    -------
    data : Xarray Dataset
        The updated Dataset object with the fits data stored inside.
    meta : eureka.lib.readECF.MetaClass
        The updated metadata object.
    '''
    log.writelog('  Correcting curvature and bringing trace in the center '
                 'of the detector...', mute=(not meta.verbose))
    # This method only works with the median profile for the extraction
    log.writelog('  !!! Ensure that you are using meddata for the optimal '
                 'extraction profile !!!', mute=(not meta.verbose))

    # Find the median shift needed to bring the trace centered on the detector
    # obtain the median frame
    median_frame = np.copy(data.medflux.values)
    # compute the correction needed from this median frame
    shifts, new_center = find_column_median_shifts(median_frame)

    # Correct wavelength (only one frame) 
    log.writelog('  Correcting the wavelength solution...',
                 mute=(not meta.verbose))
    # broadcast to (1, detector.shape) which is the expected shape of
    # the function
    single_shift = np.expand_dims(shifts, axis=0)
    wave_data = np.expand_dims(data.wave_2d.values, axis=0)
    # apply the correction and update wave_1d accordingly
    data.wave_2d.values = roll_columns(wave_data, single_shift)[0]
    data.wave_1d.values = data.wave_2d[new_center].values

    log.writelog('  Correcting the curvature over all integrations...',
                 mute=(not meta.verbose))
    # broadcast the shifts to the number of integrations
    shifts = np.reshape(np.repeat(shifts, data.flux.shape[0]),
                        (data.flux.shape[0], data.flux.shape[2]), order='F')

    # apply the shifts to the data
    data.flux.values = roll_columns(data.flux.values, shifts)
    data.err.values = roll_columns(data.err.values, shifts)
    data.dq.values = roll_columns(data.dq.values, shifts)
    data.v0.values = roll_columns(data.v0.values, shifts)
    
    # update the new src_ypos
    log.writelog(f'  Updating src_ypos to new center, row {new_center}...',
                 mute=(not meta.verbose))
    meta.src_ypos = new_center

    # update the median frame
    log.writelog('  Updating median frame now that the trace is corrected...',
                 mute=(not meta.verbose))
    data.medflux.values = np.median(data.flux.values, axis=0)

    return data, meta


def cut_aperture(data, meta, log):
    """Select the aperture region out of each trimmed image.

    Uses the code written for NIRCam which works for NIRSpec.

    Parameters
    ----------
    data : Xarray Dataset
        The Dataset object.
    meta : eureka.lib.readECF.MetaClass
        The metadata object.
    log : logedit.Logedit
        The current log.

    Returns
    -------
    apdata : ndarray
        The flux values over the aperture region.
    aperr : ndarray
        The noise values over the aperture region.
    apmask : ndarray
        The mask values over the aperture region.
    apbg : ndarray
        The background flux values over the aperture region.
    apv0 : ndarray
        The v0 values over the aperture region.

    Notes
    -----
    History:

    - 2022-06-17, Taylor J Bell
        Initial version based on the code in s3_reduce.py
    """
    return nircam.cut_aperture(data, meta, log)<|MERGE_RESOLUTION|>--- conflicted
+++ resolved
@@ -46,13 +46,8 @@
     data.attrs['filename'] = filename
     data.attrs['mhdr'] = hdulist[0].header
     data.attrs['shdr'] = hdulist['SCI', 1].header
-<<<<<<< HEAD
-    if data.attrs['mhdr']['INTSTART']:
-        data.attrs['intstart'] = data.attrs['mhdr']['INTSTART']
-=======
     try:
         data.attrs['intstart'] = data.attrs['mhdr']['INTSTART']-1
->>>>>>> 03256a1c
         data.attrs['intend'] = data.attrs['mhdr']['INTEND']
     else:
         # FINDME: Need to only catch the particular exception we expect
