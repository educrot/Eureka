import os

# Required in case user passes in a numpy object (e.g. np.inf)
import numpy as np


class MetaClass:
    '''A class to hold Eureka! metadata.

    This class loads a Eureka! Control File (ecf) and lets you
    query the parameters and values.

    Notes
    -----
    History:

    - 2009-01-02 Christopher Campo
        Initial Version.
    - 2010-03-08 Patricio Cubillos
        Modified from ccampo version.
    - 2010-10-27 Patricio Cubillos
        Docstring updated
    - 2011-02-12 Patricio Cubillos
        Merged with ccampo's tepclass.py
    - 2022-03-24 Taylor J Bell
        Significantly modified for Eureka
    '''

    def __init__(self, folder=None, file=None, **kwargs):
        '''Initialize the MetaClass object.

        Parameters
        ----------
        folder : str; optional
            The folder containing an ECF file to be read in. Defaults to None
            which resolves to './'.
        file : str; optional
            The ECF filename to be read in. Defaults to None which results
            in an empty MetaClass object.
        **kwargs : dict
            Any additional parameters to be loaded into the MetaClass after
            the ECF has been read in

        Notes
        -----
        History:

        - Mar 2022 Taylor J Bell
            Initial Version based on old readECF code.
        '''
        if folder is None:
            folder = '.'+os.sep

        self.params = {}
        if file is not None and folder is not None:
            if os.path.exists(os.path.join(folder, file)):
                self.read(folder, file)
            else:
                raise ValueError(f"The file {os.path.join(folder,file)} "
                                 f"does not exist.")

        if kwargs is not None:
            # Add any kwargs to the parameter dict
            self.params.update(kwargs)

            # Store each as an attribute
            for param, value in kwargs.items():
                setattr(self, param, value)

    def __str__(self):
        '''A function to nicely format some outputs when a MetaClass object is
        converted to a string.

        This function gets used if one does str(meta) or print(meta).

        Returns
        -------
        str
            A string representation of what is contained in the
            MetaClass object.

        Notes
        -----
        History:

        - Mar 2022 Taylor J Bell
            Initial version.
        '''
        output = ''
        for par in self.params:
            # For each parameter, format a line as "Name: Value"
            output += par+': '+str(getattr(self, par))+'\n'
        return output

    def __repr__(self):
        '''A function to nicely format some outputs when asked for a printable
        representation of the MetaClass object.

        This function gets used if one does repr(meta) or does just meta in an
        interactive shell.

        Returns
        -------
        str
            A string representation of what is contained in the MetaClass
            object in a manner that could reproduce a similar MetaClass object.

        Notes
        -----
        History:

        - Mar 2022 Taylor J Bell
            Initial version.
        '''
        # Get the fully qualified name of the class
        output = type(self).__module__+'.'+type(self).__qualname__+'('
        # Show what folder and file were used to read in an ECF
        output += f"folder='{self.folder}', file='{self.filename}', "
        # Show what values have been loaded into the params dictionary
        output += "**"+str(self.params)
        output = output+')'
        return output

    def __setattr__(self, item, value):
        """Maps attributes to values

        Parameters
        ----------
        item : str
            The name for the attribute
        value : any
            The attribute value
        """
        if item in ['lines', 'params', 'filename', 'folder']:
            self.__dict__[item] = value
            return

        # Set the attribute
        self.__dict__[item] = value

        # Add it to the list of parameters
        self.__dict__['params'][item] = value

    def read(self, folder, file):
        """A function to read ECF files

        Parameters
        ----------
        folder : str
            The folder containing an ECF file to be read in.
        file : str
            The ECF filename to be read in.

        Notes
        -----
        History:

        - Mar 2022 Taylor J Bell
            Initial Version based on old readECF code.
        - April 25, 2022 Taylor J Bell
            Joining topdir and inputdir/outputdir here.
        """
        self.filename = file
        self.folder = folder
        # Read the file
        with open(os.path.join(folder, file), 'r') as file:
            self.lines = file.readlines()

        cleanlines = []   # list with only the important lines
        # Clean the lines:
        for line in self.lines:
            # Strip off comments:
            if "#" in line:
                line = line[0:line.index('#')]
            line = line.strip()

            # Keep only useful lines:
            if len(line) > 0:
                cleanlines.append(line)

        for line in cleanlines:
            name = line.split()[0]
            val = ''.join(line.split()[1:])
            try:
                val = eval(val)
            except:
                # FINDME: Need to catch only the expected exception
                pass
            self.params[name] = val

        # Store each as an attribute
        for param, value in self.params.items():
            setattr(self, param, value)

        self.inputdir_raw = self.inputdir
        self.outputdir_raw = self.outputdir

        # Join inputdir_raw and outputdir_raw to topdir for convenience
        # Use split to avoid issues from beginning
        self.inputdir = os.path.join(self.topdir,
                                     *self.inputdir.split(os.sep))
        self.outputdir = os.path.join(self.topdir,
                                      *self.outputdir.split(os.sep))

        # Make sure there's a trailing slash at the end of the paths
        if self.inputdir[-1] != os.sep:
            self.inputdir += os.sep
        if self.outputdir[-1] != os.sep:
            self.outputdir += os.sep

    def write(self, folder):
<<<<<<< HEAD
        """Write an ECF file based on the current MetaClass values.

        NOTE: For now this only rewrites the input ECF file to a new ECF file
=======
        """A function to write an ECF file based on the current MetaClass settings.
        
        NOTE: For now this rewrites the input_meta data to a new ECF file
>>>>>>> c26b4bd8
        in the requested folder. In the future this function should make a full
        ECF file based on all parameters in meta.

        Parameters
        ----------
        folder : str
            The folder where the ECF file should be written.

        Notes
        -----
        History:

        - Mar 2022 Taylor J Bell
            Initial Version.
        - Oct 2022 Eva-Maria Ahrer
            Update parameters and replace
        """
        
        for i in range(len(self.lines)):
            line = self.lines[i]
            # Strip off comments:
            if "#" in line:
                line = line[0:line.index('#')]
            line = line.strip()

            if len(line) > 0:
                name = line.split()[0]
                val = ''.join(line.split()[1:])
                new_val = self.params[name]
                # check if values have been updated
                if val != new_val:
                    self.lines[i] = self.lines[i].replace(str(val), 
                                                          str(new_val))
        
        with open(os.path.join(folder, self.filename), 'w') as file:
            file.writelines(self.lines)

    def copy_ecf(self):
        """Copy an ECF file to the output directory to ensure reproducibility.

        NOTE: This will update the inputdir of the ECF file to point to the
        exact inputdir used to avoid ambiguity later and ensure that the ECF
        could be used to make the same outputs.

        Notes
        -----
        History:

        - Mar 2022 Taylor J Bell
            Initial Version based on old readECF code.
        """
        # Copy ecf (and update inputdir to be precise which exact inputs
        # were used)
        new_ecfname = os.path.join(self.outputdir, self.filename)
        with open(new_ecfname, 'w') as new_file:
            for line in self.lines:
                if len(line.strip()) == 0 or line.strip()[0] == '#':
                    new_file.write(line)
                else:
                    line_segs = line.strip().split()
                    if line_segs[0] == 'inputdir':
                        new_file.write(line_segs[0]+'\t\t'+self.inputdir_raw +
                                       '\t'+' '.join(line_segs[2:])+'\n')
                    else:
                        new_file.write(line)<|MERGE_RESOLUTION|>--- conflicted
+++ resolved
@@ -209,15 +209,9 @@
             self.outputdir += os.sep
 
     def write(self, folder):
-<<<<<<< HEAD
         """Write an ECF file based on the current MetaClass values.
 
-        NOTE: For now this only rewrites the input ECF file to a new ECF file
-=======
-        """A function to write an ECF file based on the current MetaClass settings.
-        
         NOTE: For now this rewrites the input_meta data to a new ECF file
->>>>>>> c26b4bd8
         in the requested folder. In the future this function should make a full
         ECF file based on all parameters in meta.
 
