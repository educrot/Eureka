--- conflicted
+++ resolved
@@ -32,11 +32,7 @@
     ecf_path = f'.{os.sep}WFC3_ecfs{os.sep}'
 
     reload(s3)
-<<<<<<< HEAD
-    _ = s3.reduce(meta.eventlabel, ecf_path=ecf_path)
-=======
-    s3_spec, s3_meta = s3.reduce(meta.eventlabel, ecf_path=ecf_path)
->>>>>>> 6f992b8c
+    s3.reduce(meta.eventlabel, ecf_path=ecf_path)
 
     # run assertions for S3
     meta.outputdir_raw = f'data{os.sep}WFC3{os.sep}Stage3{os.sep}'
