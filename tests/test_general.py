# Last Updated: 2022-04-05

import numpy as np
import sys
import os

sys.path.insert(0, '..'+os.sep)
from eureka.lib import util
from eureka.lib.readECF import MetaClass
from eureka.lib.medstddev import medstddev
<<<<<<< HEAD


class DataClass:
    def __init__(self):
        return
=======
import astraeus.xarrayIO as xrio
>>>>>>> 6f992b8c


def test_trim(capsys):
    # eureka.lib.util.trim test

    # Let's trim by giving metadata some xwindow and ywindow information
    # which is normally given by the user in the S3_ecf
    trim_x0 = 10
    trim_x1 = 90
    trim_y0 = 2
    trim_y1 = 14

    meta = MetaClass()
    nt = 7
    ny = 20
    nx = 100
<<<<<<< HEAD
    # Let's assume we have a dataset with 7 integrations and every spectrum
    # has the dimensions of 100x20
    data.data = np.ones((n, ny, nx))
    data.err = np.ones((n, ny, nx))
    data.dq = np.ones((n, ny, nx))
    data.wave = np.ones((n, ny, nx))
    data.v0 = np.ones((n, ny, nx))
=======
    #Let's assume we have a dataset with 7 integrations and every spectrum has the dimensions of 100x20
    flux = np.ones((nt, ny, nx))
    time = np.arange(nt)
    flux_units = 'electrons'
    time_units = 'timeless'
    data = xrio.makeDataset()
    data['flux'] = xrio.makeFluxLikeDA(flux, time, flux_units, time_units, name='flux')
    data['err']  = xrio.makeFluxLikeDA(flux, time, flux_units, time_units, name='err')
    data['dq']   = xrio.makeFluxLikeDA(flux, time, flux_units, time_units, name='dq')
>>>>>>> 6f992b8c

    meta.ywindow = [trim_y0, trim_y1]
    meta.xwindow = [trim_x0, trim_x1]

    res_dat, res_md = util.trim(data, meta)

<<<<<<< HEAD
    # Let's check if the dimensions agree
    assert res_dat.subdata.shape == (n, (trim_y1 - trim_y0),
                                     (trim_x1 - trim_x0))

=======
    #Let's check if the dimensions agree
    assert res_dat.flux.shape == (nt, (trim_y1 - trim_y0), (trim_x1 - trim_x0))
>>>>>>> 6f992b8c

def test_medstddev(capsys):
    # eureka.lib.util.medstddev.medstddev test
    a = np.array([1, 3, 4, 5, 6, 7, 7])
    std, med = medstddev(a, medi=True)
    np.testing.assert_allclose((std, med), (2.2360679775, 5.0))

    # use masks
    mask = np.array([1, 1, 1, 0, 0, 0, 0])
    std, med = medstddev(a, mask, medi=True)
    np.testing.assert_allclose((std, med), (1.58113883008, 3.0))

    # automatically mask invalid values
    a = np.array([np.nan, 1, 4, np.inf, 6])
    std, med = medstddev(a, medi=True)
    np.testing.assert_allclose((std, med), (2.5495097567963922, 4.0))

    # critical cases:
    # only one value, return std = 0.0
    a = np.array([1, 4, 6])
    mask = np.array([0, 0, 1])
    std, med = medstddev(a, mask, medi=True)
    assert std == 0.0
    assert med == 6.0

    # no good values, return std = nan, med = nan
    mask[-1] = 0
    std, med = medstddev(a, mask, medi=True)
    assert np.isnan(std)
    assert np.isnan(med)<|MERGE_RESOLUTION|>--- conflicted
+++ resolved
@@ -8,15 +8,7 @@
 from eureka.lib import util
 from eureka.lib.readECF import MetaClass
 from eureka.lib.medstddev import medstddev
-<<<<<<< HEAD
-
-
-class DataClass:
-    def __init__(self):
-        return
-=======
 import astraeus.xarrayIO as xrio
->>>>>>> 6f992b8c
 
 
 def test_trim(capsys):
@@ -33,40 +25,29 @@
     nt = 7
     ny = 20
     nx = 100
-<<<<<<< HEAD
-    # Let's assume we have a dataset with 7 integrations and every spectrum
-    # has the dimensions of 100x20
-    data.data = np.ones((n, ny, nx))
-    data.err = np.ones((n, ny, nx))
-    data.dq = np.ones((n, ny, nx))
-    data.wave = np.ones((n, ny, nx))
-    data.v0 = np.ones((n, ny, nx))
-=======
-    #Let's assume we have a dataset with 7 integrations and every spectrum has the dimensions of 100x20
+    # Let's assume we have a dataset with 7 integrations and every spectrum has
+    # the dimensions of 100x20
     flux = np.ones((nt, ny, nx))
     time = np.arange(nt)
     flux_units = 'electrons'
     time_units = 'timeless'
     data = xrio.makeDataset()
-    data['flux'] = xrio.makeFluxLikeDA(flux, time, flux_units, time_units, name='flux')
-    data['err']  = xrio.makeFluxLikeDA(flux, time, flux_units, time_units, name='err')
-    data['dq']   = xrio.makeFluxLikeDA(flux, time, flux_units, time_units, name='dq')
->>>>>>> 6f992b8c
+    data['flux'] = xrio.makeFluxLikeDA(flux, time, flux_units, time_units,
+                                       name='flux')
+    data['err'] = xrio.makeFluxLikeDA(flux, time, flux_units, time_units,
+                                      name='err')
+    data['dq'] = xrio.makeFluxLikeDA(flux, time, flux_units, time_units,
+                                     name='dq')
 
     meta.ywindow = [trim_y0, trim_y1]
     meta.xwindow = [trim_x0, trim_x1]
 
     res_dat, res_md = util.trim(data, meta)
 
-<<<<<<< HEAD
     # Let's check if the dimensions agree
-    assert res_dat.subdata.shape == (n, (trim_y1 - trim_y0),
-                                     (trim_x1 - trim_x0))
+    assert res_dat.flux.shape == (nt, (trim_y1 - trim_y0),
+                                  (trim_x1 - trim_x0))
 
-=======
-    #Let's check if the dimensions agree
-    assert res_dat.flux.shape == (nt, (trim_y1 - trim_y0), (trim_x1 - trim_x0))
->>>>>>> 6f992b8c
 
 def test_medstddev(capsys):
     # eureka.lib.util.medstddev.medstddev test
